--- conflicted
+++ resolved
@@ -90,19 +90,17 @@
             for k, v in wire_value.pairs
         }
 
-<<<<<<< HEAD
+    def from_primitive(self, prim_value):
+        return {
+            self.kspec.from_primitive(k): self.vspec.from_primitive(v)
+            for k, v in prim_value.items()
+        }
+
     def validate(self, instance):
         check.instanceof_class(self, collections.Mapping, instance)
         for k, v in instance.items():
             self.kspec.validate(k)
             self.vspec.validate(v)
-=======
-    def from_primitive(self, prim_value):
-        return {
-            self.kspec.from_primitive(k): self.vspec.from_primitive(v)
-            for k, v in prim_value.items()
-        }
->>>>>>> 0ef6fac4
 
     def __str__(self):
         return 'MapTypeSpec(kspec=%r, vspec=%r)' % (self.kspec, self.vspec)
