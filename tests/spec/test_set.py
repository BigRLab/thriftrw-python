# Copyright (c) 2015 Uber Technologies, Inc.
#
# Permission is hereby granted, free of charge, to any person obtaining a copy
# of this software and associated documentation files (the "Software"), to deal
# in the Software without restriction, including without limitation the rights
# to use, copy, modify, merge, publish, distribute, sublicense, and/or sell
# copies of the Software, and to permit persons to whom the Software is
# furnished to do so, subject to the following conditions:
#
# The above copyright notice and this permission notice shall be included in
# all copies or substantial portions of the Software.
#
# THE SOFTWARE IS PROVIDED "AS IS", WITHOUT WARRANTY OF ANY KIND, EXPRESS OR
# IMPLIED, INCLUDING BUT NOT LIMITED TO THE WARRANTIES OF MERCHANTABILITY,
# FITNESS FOR A PARTICULAR PURPOSE AND NONINFRINGEMENT. IN NO EVENT SHALL THE
# AUTHORS OR COPYRIGHT HOLDERS BE LIABLE FOR ANY CLAIM, DAMAGES OR OTHER
# LIABILITY, WHETHER IN AN ACTION OF CONTRACT, TORT OR OTHERWISE, ARISING FROM,
# OUT OF OR IN CONNECTION WITH THE SOFTWARE OR THE USE OR OTHER DEALINGS IN
# THE SOFTWARE.

from __future__ import absolute_import, unicode_literals, print_function

import pytest
from itertools import permutations

from thriftrw.idl import Parser
from thriftrw.spec import primitive as prim_spec
from thriftrw.spec.set import SetTypeSpec
from thriftrw.spec.typedef import TypedefTypeSpec
from thriftrw.spec.spec_mapper import type_spec_or_ref
from thriftrw.wire.ttype import TType

from ..util.value import vbinary, vset


@pytest.fixture
def parse():
    return Parser(start='set_type', silent=True).parse


def test_mapper(parse):
    ast = parse('set<binary>')
    spec = type_spec_or_ref(ast)
    assert spec == SetTypeSpec(prim_spec.BinaryTypeSpec)


def test_link(parse, scope):
    ast = parse('set<Foo>')
    spec = type_spec_or_ref(ast)

    scope.add_type_spec(
        'Foo', TypedefTypeSpec('Foo', prim_spec.TextTypeSpec), 1
    )

    spec = spec.link(scope)
    assert spec.vspec == prim_spec.TextTypeSpec

    value = set([u'foo', u'bar'])
    assert (
        spec.to_wire(value) == vset(
            TType.BINARY, vbinary(b'foo'), vbinary(b'bar')
        )
    ) or (
        spec.to_wire(value) == vset(
            TType.BINARY, vbinary(b'bar'), vbinary(b'foo')
        )
    )
    assert value == spec.from_wire(spec.to_wire(value))


<<<<<<< HEAD
def test_validate():
    spec = SetTypeSpec(prim_spec.TextTypeSpec)

    spec.validate(set(['a']))

    with pytest.raises(TypeError):
        spec.validate(set([1]))

    with pytest.raises(TypeError):
        spec.validate(1)
=======
def test_primitive(parse, scope):
    ast = parse('set<i32>')
    spec = type_spec_or_ref(ast).link(scope)

    prim_value = spec.to_primitive(set([1, 2, 3]))
    assert any(prim_value == list(xs) for xs in permutations([1, 2, 3]))
    assert spec.from_primitive(prim_value) == set([1, 2, 3])
>>>>>>> 0ef6fac4
<|MERGE_RESOLUTION|>--- conflicted
+++ resolved
@@ -68,7 +68,15 @@
     assert value == spec.from_wire(spec.to_wire(value))
 
 
-<<<<<<< HEAD
+def test_primitive(parse, scope):
+    ast = parse('set<i32>')
+    spec = type_spec_or_ref(ast).link(scope)
+
+    prim_value = spec.to_primitive(set([1, 2, 3]))
+    assert any(prim_value == list(xs) for xs in permutations([1, 2, 3]))
+    assert spec.from_primitive(prim_value) == set([1, 2, 3])
+
+
 def test_validate():
     spec = SetTypeSpec(prim_spec.TextTypeSpec)
 
@@ -78,13 +86,4 @@
         spec.validate(set([1]))
 
     with pytest.raises(TypeError):
-        spec.validate(1)
-=======
-def test_primitive(parse, scope):
-    ast = parse('set<i32>')
-    spec = type_spec_or_ref(ast).link(scope)
-
-    prim_value = spec.to_primitive(set([1, 2, 3]))
-    assert any(prim_value == list(xs) for xs in permutations([1, 2, 3]))
-    assert spec.from_primitive(prim_value) == set([1, 2, 3])
->>>>>>> 0ef6fac4
+        spec.validate(1)